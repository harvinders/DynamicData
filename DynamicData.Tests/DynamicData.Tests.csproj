--- conflicted
+++ resolved
@@ -136,12 +136,9 @@
     <Compile Include="CacheFixtures\ExpireAfterFixture.cs" />
     <Compile Include="CacheFixtures\BatchIfWithTimeOutFixture.cs" />
     <Compile Include="CacheFixtures\DeferUntilLoadedFixture.cs" />
-<<<<<<< HEAD
     <Compile Include="Experiments\FromAsyncFixture.cs" />
-=======
     <Compile Include="External\StudentExample.cs" />
     <Compile Include="External\_TestSubmittedExternally.cs" />
->>>>>>> 95d276bc
     <Compile Include="Kernal\EnumerableEx.cs" />
     <Compile Include="CacheFixtures\EnumerableObservableToObservableChangeSetFixture.cs" />
     <Compile Include="CacheFixtures\GroupControllerFixture.cs" />

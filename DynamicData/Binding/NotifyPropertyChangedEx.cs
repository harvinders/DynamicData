--- conflicted
+++ resolved
@@ -267,8 +267,6 @@
                 (v1, v2, v3, v4, v5,v6) => resultSelector(source, v1, v2, v3, v4, v5, v6)
             );
         }
-<<<<<<< HEAD
-=======
 
         internal static IObservable<TProperty> ObserveValue<TObject, TProperty>(this TObject source, Expression<Func<TObject, TProperty>> expression, bool notifyInitial = true, Func<TProperty> fallbackValue=null)
             where TObject : INotifyPropertyChanged
@@ -293,6 +291,5 @@
             return cache.Create(source, notifyInitial)
                     .Where(pv => !pv.UnobtainableValue || (pv.UnobtainableValue && fallbackValue != null));
         }
->>>>>>> 2ec6bbff
     }
 }